--- conflicted
+++ resolved
@@ -4,6 +4,7 @@
 import (
 	"crypto"
 	"crypto/ecdsa"
+	"crypto/elliptic"
 	"crypto/rand"
 	"crypto/rsa"
 	"crypto/x509"
@@ -37,8 +38,6 @@
 	O            string `json:"O,omitempty" yaml:"O,omitempty"`   // OrganisationName
 	OU           string `json:"OU,omitempty" yaml:"OU,omitempty"` // OrganisationalUnitName
 	SerialNumber string `json:"SerialNumber,omitempty" yaml:"SerialNumber,omitempty"`
-<<<<<<< HEAD
-=======
 
 	// Additional fields
 	PC               string `json:"pc,omitempty" yaml:"pc,omitempty"` // PostalCode
@@ -63,14 +62,80 @@
 func (kr *KeyRequest) Algo() string {
 	return kr.A
 }
->>>>>>> 57d79cf7
-
-	// Additional fields
-	PC               string `json:"pc,omitempty" yaml:"pc,omitempty"` // PostalCode
-	SA               string `json:"sa,omitempty" yaml:"sa,omitempty"` // StringAddress
-	Pseudonym        string `json:"pseudonym,omitempty" yaml:"pseudonym,omitempty"`
-	UniqueIdentifier string `json:"unique_identifier,omitempty" yaml:"unique_identifier,omitempty"`
-	UnstructuredName string `json:"unstructured_name,omitempty" yaml:"unstructured_name,omitempty"`
+
+// Size returns the requested key size.
+func (kr *KeyRequest) Size() int {
+	return kr.S
+}
+
+// Generate generates a key as specified in the request. Currently,
+// only ECDSA and RSA are supported.
+func (kr *KeyRequest) Generate() (crypto.PrivateKey, error) {
+	log.Debugf("generate key from request: algo=%s, size=%d", kr.Algo(), kr.Size())
+	switch kr.Algo() {
+	case "rsa":
+		if kr.Size() < 2048 {
+			return nil, errors.New("RSA key is too weak")
+		}
+		if kr.Size() > 8192 {
+			return nil, errors.New("RSA key size too large")
+		}
+		return rsa.GenerateKey(rand.Reader, kr.Size())
+	case "ecdsa":
+		var curve elliptic.Curve
+		switch kr.Size() {
+		case curveP256:
+			curve = elliptic.P256()
+		case curveP384:
+			curve = elliptic.P384()
+		case curveP521:
+			curve = elliptic.P521()
+		default:
+			return nil, errors.New("invalid curve")
+		}
+		return ecdsa.GenerateKey(curve, rand.Reader)
+	default:
+		return nil, errors.New("invalid algorithm")
+	}
+}
+
+// SigAlgo returns an appropriate X.509 signature algorithm given the
+// key request's type and size.
+func (kr *KeyRequest) SigAlgo() x509.SignatureAlgorithm {
+	switch kr.Algo() {
+	case "rsa":
+		switch {
+		case kr.Size() >= 4096:
+			return x509.SHA512WithRSA
+		case kr.Size() >= 3072:
+			return x509.SHA384WithRSA
+		case kr.Size() >= 2048:
+			return x509.SHA256WithRSA
+		default:
+			return x509.SHA1WithRSA
+		}
+	case "ecdsa":
+		switch kr.Size() {
+		case curveP521:
+			return x509.ECDSAWithSHA512
+		case curveP384:
+			return x509.ECDSAWithSHA384
+		case curveP256:
+			return x509.ECDSAWithSHA256
+		default:
+			return x509.ECDSAWithSHA1
+		}
+	default:
+		return x509.UnknownSignatureAlgorithm
+	}
+}
+
+// CAConfig is a section used in the requests initialising a new CA.
+type CAConfig struct {
+	PathLength  int    `json:"pathlen" yaml:"pathlen"`
+	PathLenZero bool   `json:"pathlenzero" yaml:"pathlenzero"`
+	Expiry      string `json:"expiry" yaml:"expiry"`
+	Backdate    string `json:"backdate" yaml:"backdate"`
 }
 
 // A CertificateRequest encapsulates the API interface to the
@@ -82,13 +147,9 @@
 	KeyRequest   *KeyRequest `json:"key,omitempty" yaml:"key,omitempty"`
 	CA           *CAConfig   `json:"ca,omitempty" yaml:"ca,omitempty"`
 	SerialNumber string      `json:"serialnumber,omitempty" yaml:"serialnumber,omitempty"`
-<<<<<<< HEAD
-	Extensions   []Extension `json:"extensions,omitempty" yaml:"extensions,omitempty"`
-=======
 
 	// Additional fields
 	Extensions []Extension `json:"extensions,omitempty" yaml:"extensions,omitempty"`
->>>>>>> 57d79cf7
 }
 
 // New returns a new, empty CertificateRequest with a
@@ -119,11 +180,7 @@
 		appendIf(n.O, &name.Organization)
 		appendIf(n.OU, &name.OrganizationalUnit)
 
-<<<<<<< HEAD
-		// Additional fields
-=======
 		// Add additional fields
->>>>>>> 57d79cf7
 		appendIf(n.PC, &name.PostalCode)
 		appendIf(n.SA, &name.StreetAddress)
 		appendIf(n.UniqueIdentifier, &uniqueIDs)
@@ -152,6 +209,12 @@
 		})
 	}
 	return name
+}
+
+// BasicConstraints CSR information RFC 5280, 4.2.1.9
+type BasicConstraints struct {
+	IsCA       bool `asn1:"optional"`
+	MaxPathLen int  `asn1:"optional,default:-1"`
 }
 
 // ParseRequest takes a certificate request and generates a key and
@@ -215,6 +278,15 @@
 	req.Hosts = getHosts(cert)
 	req.SerialNumber = cert.Subject.SerialNumber
 
+	if cert.IsCA {
+		req.CA = new(CAConfig)
+		// CA expiry length is calculated based on the input cert
+		// issue date and expiry date.
+		req.CA.Expiry = cert.NotAfter.Sub(cert.NotBefore).String()
+		req.CA.PathLength = cert.MaxPathLen
+		req.CA.PathLenZero = cert.MaxPathLenZero
+	}
+
 	// Keep certificate extensions
 	for _, e := range cert.Extensions {
 		req.Extensions = append(req.Extensions, Extension{
@@ -223,24 +295,6 @@
 			Value:    e.Value,
 		})
 	}
-
-	if cert.IsCA {
-		req.CA = new(CAConfig)
-		// CA expiry length is calculated based on the input cert
-		// issue date and expiry date.
-		req.CA.Expiry = cert.NotAfter.Sub(cert.NotBefore).String()
-		req.CA.PathLength = cert.MaxPathLen
-		req.CA.PathLenZero = cert.MaxPathLenZero
-	}
-
-	// Keep certificate extensions
-	for _, e := range cert.Extensions {
-		req.Extensions = append(req.Extensions, Extension{
-			Id:       e.Id.String(),
-			Critical: e.Critical,
-			Value:    e.Value,
-		})
-	}
 	return req
 }
 
@@ -263,18 +317,7 @@
 }
 
 // getNames returns an array of Names from the certificate
-<<<<<<< HEAD
-// It cares about:
-//   Country
-//   Organization
-//   OrganizationalUnit
-//   Locality
-//   Province
-//   PostalCode
-//   StreetAddress
-=======
 // It only cares about Country, Organization, OrganizationalUnit, Locality, Province
->>>>>>> 57d79cf7
 func getNames(sub pkix.Name) []Name {
 	// anonymous func for finding the max of a list of integers
 	max := func(v1 int, vn ...int) (max int) {
@@ -322,6 +365,29 @@
 		}
 	}
 	return names
+}
+
+// A Generator is responsible for validating certificate requests.
+type Generator struct {
+	Validator func(*CertificateRequest) error
+}
+
+// ProcessRequest validates and processes the incoming request. It is
+// a wrapper around a validator and the ParseRequest function.
+func (g *Generator) ProcessRequest(req *CertificateRequest) (csr, key []byte, err error) {
+
+	log.Info("generate received request")
+	err = g.Validator(req)
+	if err != nil {
+		log.Warningf("invalid request: %v", err)
+		return nil, nil, err
+	}
+
+	csr, key, err = ParseRequest(req)
+	if err != nil {
+		return nil, nil, err
+	}
+	return
 }
 
 // IsNameEmpty returns true if the name has no identifying information in it.
@@ -402,8 +468,6 @@
 	log.Info("encoded CSR")
 	csr = pem.EncodeToMemory(&block)
 	return
-<<<<<<< HEAD
-=======
 }
 
 // appendCAInfoToCSR appends CAConfig BasicConstraint extension to a CSR
@@ -467,5 +531,4 @@
 		}
 	}
 	return
->>>>>>> 57d79cf7
 }