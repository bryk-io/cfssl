--- conflicted
+++ resolved
@@ -15,16 +15,9 @@
 	"github.com/cloudflare/cfssl/helpers"
 )
 
-<<<<<<< HEAD
 // TestNew validate the CertificateRequest created to return with a BasicKeyRequest
 // in KeyRequest field
-=======
-//TestNew validate the CertificateRequest created to return with a KeyRequest
-//in KeyRequest field
-
->>>>>>> 2001f384
 func TestNew(t *testing.T) {
-
 	if cr := New(); cr.KeyRequest == nil {
 		t.Fatalf("Should create a new, empty certificate request with KeyRequest")
 	}
